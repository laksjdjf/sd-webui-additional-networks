import os
import glob
import zipfile
import json
import stat
import sys
import inspect
import re
import tqdm
from collections import OrderedDict
from multiprocessing.pool import ThreadPool as Pool

import torch

import modules.scripts as scripts
from modules import shared, script_callbacks
import gradio as gr

from modules.processing import Processed, process_images
<<<<<<< HEAD
from modules import shared, sd_models
=======
from modules import sd_models, hashes
>>>>>>> 194ceef8
import modules.ui

from scripts import lora_compvis, safetensors_hack


LORA_TRAIN_METADATA_NAMES = {
    "ss_session_id": "Session ID",
    "ss_training_started_at": "Training started at",
    "ss_output_name": "Output name",
    "ss_learning_rate": "Learning rate",
    "ss_text_encoder_lr": "Text encoder LR",
    "ss_unet_lr": "UNet LR",
    "ss_num_train_images": "# of training images",
    "ss_num_reg_images": "# of reg images",
    "ss_num_batches_per_epoch": "Batches per epoch",
    "ss_num_epochs": "Total epochs",
    "ss_epoch": "Epoch",
    "ss_batch_size_per_device": "Batch size/device",
    "ss_total_batch_size": "Total batch size",
    "ss_gradient_checkpointing": "Gradient checkpointing",
    "ss_gradient_accumulation_steps": "Gradient accum. steps",
    "ss_max_train_steps": "Max train steps",
    "ss_lr_warmup_steps": "LR warmup steps",
    "ss_lr_scheduler": "LR scheduler",
    "ss_network_module": "Network module",
    "ss_network_dim": "Network dim",
    "ss_network_alpha": "Network alpha",
    "ss_mixed_precision": "Mixed precision",
    "ss_full_fp16": "Full FP16",
    "ss_v2": "V2",
    "ss_resolution": "Resolution",
    "ss_clip_skip": "Clip skip",
    "ss_max_token_length": "Max token length",
    "ss_color_aug": "Color aug",
    "ss_flip_aug": "Flip aug",
    "ss_random_crop": "Random crop",
    "ss_shuffle_caption": "Shuffle caption",
    "ss_cache_latents": "Cache latents",
    "ss_enable_bucket": "Enable bucket",
    "ss_min_bucket_reso": "Min bucket reso.",
    "ss_max_bucket_reso": "Max bucket reso.",
    "ss_seed": "Seed",
    "ss_keep_tokens": "Keep tokens",
    "ss_dataset_dirs": "Dataset dirs.",
    "ss_reg_dataset_dirs": "Reg dataset dirs.",
    "ss_sd_model_name": "SD model name",
    "ss_vae_name": "VAE name",
    "ss_training_comment": "Comment"
}


MAX_MODEL_COUNT = shared.cmd_opts.max_lora_count
LORA_MODEL_EXTS = [".pt", ".ckpt", ".safetensors"]
re_legacy_hash = re.compile("\(([0-9a-f]{8})\)$") # matches 8-character hashes, new hash has 12 characters
lora_models = {}       # "My_Lora(abcdef123456)" -> "C:/path/to/model.safetensors"
lora_model_names = {}  # "my_lora" -> "My_Lora(My_Lora(abcdef123456)"
legacy_model_names = {}
lora_models_dir = os.path.join(scripts.basedir(), "models/lora")
axis_params = [{}] * MAX_MODEL_COUNT
os.makedirs(lora_models_dir, exist_ok=True)


def get_model_list(module, model, model_dir, sort_by):
    if model_dir == "":
        # Get list of models with same folder as this one
        model_path = lora_models.get(model, None)
        if model_path is None:
            return []
        model_dir = os.path.dirname(model_path)

    if not os.path.isdir(model_dir):
        return []

    found, _ = get_all_models([model_dir], sort_by, "")
    return found.keys()


def update_axis_params(i, module, model):
  axis_params[i] = {"module": module, "model": model}


def get_axis_model_choices(i):
  module = axis_params[i].get("module", "None")
  model = axis_params[i].get("model", "None")

  if module == "LoRA":
    if model != "None":
      sort_by = shared.opts.data.get("additional_networks_sort_models_by", "name")
      return get_model_list(module, model, "", sort_by)

  return [f"select `Model {i+1}` in `Additional Networks`. models in same folder for selected one will be shown here."]


def update_script_args(p, value, arg_idx):
    for s in scripts.scripts_txt2img.alwayson_scripts:
        if isinstance(s, Script):
            args = list(p.script_args)
            # print(f"Changed arg {arg_idx} from {args[s.args_from + arg_idx - 1]} to {value}")
            args[s.args_from + arg_idx] = value
            p.script_args = tuple(args)
            break


def confirm_models(p, xs):
    for x in xs:
        if x in ["", "None"]:
            continue
        if not find_closest_lora_model_name(x):
            raise RuntimeError(f"Unknown LoRA model: {x}")


def apply_module(p, x, xs, i):
    update_script_args(p, True, 0)      # set Enabled to True
    update_script_args(p, x, 1 + 3 * i) # enabled, ({module}, model, weight), ...


def apply_model(p, x, xs, i):
    name = find_closest_lora_model_name(x)
    update_script_args(p, True, 0)
    update_script_args(p, name, 2 + 3 * i) # enabled, (module, {model}, weight), ...


def apply_weight(p, x, xs, i):
    update_script_args(p, True, 0)
    update_script_args(p, x, 3 + 3 * i) # enabled, (module, model, {weight), ...


def format_lora_model(p, opt, x):
    model = find_closest_lora_model_name(x)
    if model is None or model.lower() in ["", "none"]:
        return "None"

    value = xy_grid.format_value(p, opt, model)

    model_path = lora_models.get(model)
    metadata = read_lora_metadata(model_path, "LoRA")
    if not metadata:
        return value

    metadata_names = shared.opts.data.get("additional_networks_xy_grid_model_metadata", "").split(",")
    if not metadata_names:
        return value

    for name in metadata_names:
        name = name.strip()
        if name in metadata:
            formatted_name = LORA_TRAIN_METADATA_NAMES.get(name, name)
            value += f"\n{formatted_name}: {metadata[name]}, "

    return value.strip(" ").strip(",")


for scriptDataTuple in scripts.scripts_data:
    if os.path.basename(scriptDataTuple.path) == "xy_grid.py" or os.path.basename(scriptDataTuple.path) == "xyz_grid.py":
        xy_grid = scriptDataTuple.module
        for i in range(MAX_MODEL_COUNT):
           model = xy_grid.AxisOption(f"AddNet Model {i+1}", str, lambda p, x, xs, i=i: apply_model(p, x, xs, i), format_lora_model, confirm_models, cost=0.5, choices=lambda i=i: get_axis_model_choices(i))
           weight = xy_grid.AxisOption(f"AddNet Weight {i+1}", float, lambda p, x, xs, i=i: apply_weight(p, x, xs, i), xy_grid.format_value_add_label, None, cost=0)
           xy_grid.axis_options.extend([model, weight])


def traverse_all_files(curr_path, model_list):
  f_list = [(os.path.join(curr_path, entry.name), entry.stat()) for entry in os.scandir(curr_path)]
  for f_info in f_list:
    fname, fstat = f_info
    if os.path.splitext(fname)[1] in LORA_MODEL_EXTS:
      model_list.append(f_info)
    elif stat.S_ISDIR(fstat.st_mode):
      model_list = traverse_all_files(fname, model_list)
  return model_list


def get_model_hash(metadata, filename):
  if metadata is None:
    return hashes.calculate_sha256(filename)

  if "sshs_model_hash" in metadata:
    return metadata["sshs_model_hash"]

  return safetensors_hack.hash_file(filename)


def get_legacy_hash(metadata, filename):
  if metadata is None:
    return sd_models.model_hash(filename)

  if "sshs_legacy_hash" in metadata:
    return metadata["sshs_legacy_hash"]

  return safetensors_hack.legacy_hash_file(filename)


import filelock
cache_filename = os.path.join(scripts.basedir(), "hashes.json")
cache_data = None

def cache(subsection):
    global cache_data

    if cache_data is None:
        with filelock.FileLock(cache_filename+".lock"):
            if not os.path.isfile(cache_filename):
                cache_data = {}
            else:
                with open(cache_filename, "r", encoding="utf8") as file:
                    cache_data = json.load(file)

    s = cache_data.get(subsection, {})
    cache_data[subsection] = s

    return s


def dump_cache():
    with filelock.FileLock(cache_filename+".lock"):
        with open(cache_filename, "w", encoding="utf8") as file:
            json.dump(cache_data, file, indent=4)



def is_safetensors(filename):
    return os.path.splitext(filename)[1] == ".safetensors"


def get_model_rating(filename):
  if not is_safetensors(filename):
    return 0

  metadata = safetensors_hack.read_metadata(filename)
  return int(metadata.get("ssmd_rating", "0"))


def has_user_metadata(filename):
  if not is_safetensors(filename):
    return False

  metadata = safetensors_hack.read_metadata(filename)
  return any(k.startswith("ssmd_") for k in metadata.keys())


def hash_model_file(finfo):
  filename = finfo[0]
  stat = finfo[1]
  name = os.path.splitext(os.path.basename(filename))[0]

  # Prevent a hypothetical "None.pt" from being listed.
  if name != "None":
    metadata = None

    cached = cache("hashes").get(filename, None)
    if cached is None or stat.st_mtime != cached["mtime"]:
      if metadata is None and is_safetensors(filename):
        metadata = safetensors_hack.read_metadata(filename)
      model_hash = get_model_hash(metadata, filename)
      legacy_hash = get_legacy_hash(metadata, filename)
    else:
      model_hash = cached["model"]
      legacy_hash = cached["legacy"]

  return {"model": model_hash, "legacy": legacy_hash, "fileinfo": finfo}


def get_all_models(paths, sort_by, filter_by):
  fileinfos = []
  for path in paths:
    if os.path.isdir(path):
      fileinfos += traverse_all_files(path, [])

  print("[AddNet] Updating model hashes...")
  data = []
  thread_count = max(1, int(shared.opts.data.get("additional_networks_hash_thread_count", 1)))
  p = Pool(processes=thread_count)
  with tqdm.tqdm(total=len(fileinfos)) as pbar:
      for res in p.imap_unordered(hash_model_file, fileinfos):
          pbar.update()
          data.append(res)
  p.close()

  cache_hashes = cache("hashes")

  res = OrderedDict()
  res_legacy = OrderedDict()
  filter_by = filter_by.strip(" ")
  if len(filter_by) != 0:
    data = [x for x in data if filter_by.lower() in os.path.basename(x["fileinfo"][0]).lower()]
  if sort_by == "name":
    data = sorted(data, key=lambda x: os.path.basename(x["fileinfo"][0]))
  elif sort_by == "date":
    data = sorted(data, key=lambda x: -x["fileinfo"][1].st_mtime)
  elif sort_by == "path name":
    data = sorted(data, key=lambda x: x["fileinfo"][0])
  elif sort_by == "rating":
    data = sorted(data, key=lambda x: get_model_rating(x["fileinfo"][0]), reverse=True)
  elif sort_by == "has user metadata":
    data = sorted(data, key=lambda x: os.path.basename(x["fileinfo"][0]) if has_user_metadata(x["fileinfo"][0]) else "", reverse=True)

  for result in data:
    finfo = result["fileinfo"]
    filename = finfo[0]
    stat = finfo[1]
    model_hash = result["model"]
    legacy_hash = result["legacy"]

    name = os.path.splitext(os.path.basename(filename))[0]

    # Prevent a hypothetical "None.pt" from being listed.
    if name != "None":
      full_name = name + f"({model_hash[0:12]})"
      res[full_name] = filename
      res_legacy[legacy_hash] = full_name
      cache_hashes[filename] = {"model": model_hash, "legacy": legacy_hash, "mtime": stat.st_mtime}

  return res, res_legacy


def find_closest_lora_model_name(search: str):
    if not search or search == "None":
        return None

    # Match name and hash, case-sensitive
    # "MyModel-epoch00002(abcdef123456)"
    if search in lora_models:
        return search

    # Match full name, case-insensitive
    # "mymodel-epoch00002"
    search = search.lower()
    if search in lora_model_names:
        return lora_model_names.get(search)

    # Match legacy hash (8 characters)
    # "MyModel(abcd1234)"
    result = re_legacy_hash.search(search)
    if result is not None:
        model_hash = result.group(1)
        if model_hash in legacy_model_names:
            new_model_name = legacy_model_names[model_hash]
            return new_model_name

    # Use any model with the search term as the prefix, case-insensitive, sorted
    # by name length
    # "mymodel"
    applicable = [name for name in lora_model_names.keys() if search in name.lower()]
    if not applicable:
        return None
    applicable = sorted(applicable, key=lambda name: len(name))
    return lora_model_names[applicable[0]]


def update_lora_models():
  global lora_models, lora_model_names, legacy_model_names
  paths = [lora_models_dir]
  extra_lora_path = shared.opts.data.get("additional_networks_extra_lora_path", None)
  if extra_lora_path and os.path.exists(extra_lora_path):
    paths.append(extra_lora_path)

  sort_by = shared.opts.data.get("additional_networks_sort_models_by", "name")
  filter_by = shared.opts.data.get("additional_networks_model_name_filter", "")
  res, res_legacy = get_all_models(paths, sort_by, filter_by)

  lora_models = OrderedDict(**{"None": None}, **res)
  lora_model_names = {}

  for name_and_hash, filename in lora_models.items():
      if filename == None:
          continue
      name = os.path.splitext(os.path.basename(filename))[0].lower()
      lora_model_names[name] = name_and_hash

  legacy_model_names = res_legacy
  dump_cache()


update_lora_models()


class Script(scripts.Script):
  def __init__(self) -> None:
    super().__init__()
    self.latest_params = [(None, None, None)] * MAX_MODEL_COUNT
    self.latest_networks = []
    self.latest_model_hash = ""

  def title(self):
    return "Additional networks for generating"

  def show(self, is_img2img):
    return scripts.AlwaysVisible

  def ui(self, is_img2img):
    # NOTE: Changing the contents of `ctrls` means the XY Grid support may need
    # to be updated, see end of file
    ctrls = []
    model_dropdowns = []
    self.infotext_fields = []
    with gr.Group():
      with gr.Accordion('Additional Networks', open=False):
        enabled = gr.Checkbox(label='Enable', value=False)
        ctrls.append(enabled)
        self.infotext_fields.append((enabled, "AddNet Enabled"))

        for i in range(MAX_MODEL_COUNT):
          with gr.Row():
            module = gr.Dropdown(["LoRA"], label=f"Network module {i+1}", value="LoRA")
            model = gr.Dropdown(list(lora_models.keys()),
                                label=f"Model {i+1}",
                                value="None")

            module.change(lambda module, model, i=i: update_axis_params(i, module, model), inputs=[module, model], outputs=[])
            model.change(lambda module, model, i=i: update_axis_params(i, module, model), inputs=[module, model], outputs=[])

            weight = gr.Slider(label=f"Weight {i+1}", value=1.0, minimum=-1.0, maximum=2.0, step=.05)
          ctrls.extend((module, model, weight))
          model_dropdowns.append(model)

          self.infotext_fields.extend([
              (module, f"AddNet Module {i+1}"),
              (model, f"AddNet Model {i+1}"),
              (weight, f"AddNet Weight {i+1}"),
          ])

        def refresh_all_models(*dropdowns):
          update_lora_models()
          updates = []
          for dd in dropdowns:
            if dd in lora_models:
              selected = dd
            else:
              selected = "None"
            update = gr.Dropdown.update(value=selected, choices=list(lora_models.keys()))
            updates.append(update)
          return updates

        refresh_models = gr.Button(value='Refresh models')
        refresh_models.click(refresh_all_models, inputs=model_dropdowns, outputs=model_dropdowns)
        ctrls.append(refresh_models)

    return ctrls

  def set_infotext_fields(self, p, params):
    for i, t in enumerate(params):
      module, model, weight = t
      if model is None or model == "None" or len(model) == 0 or weight == 0:
        continue
      p.extra_generation_params.update({
          "AddNet Enabled": True,
          f"AddNet Module {i+1}": module,
          f"AddNet Model {i+1}": model,
          f"AddNet Weight {i+1}": weight,
      })

  def process(self, p, *args):
    unet = p.sd_model.model.diffusion_model
    text_encoder = p.sd_model.cond_stage_model

    def restore_networks():
      if len(self.latest_networks) > 0:
        print("restoring last networks")
        for network, _ in self.latest_networks[::-1]:
          network.restore(text_encoder, unet)
        self.latest_networks.clear()

    if not args[0]:
      restore_networks()
      return

    params = []
    for i, ctrl in enumerate(args[1:]):
      if i % 3 == 0:
        param = [ctrl]
      else:
        param.append(ctrl)
        if i % 3 == 2:
          params.append(param)

    models_changed = (len(self.latest_networks) == 0)                   # no latest network (cleared by check-off)
    models_changed = models_changed or self.latest_model_hash != p.sd_model.sd_model_hash
    if not models_changed:
      for (l_module, l_model, l_weight), (module, model, weight) in zip(self.latest_params, params):
        if l_module != module or l_model != model or l_weight != weight:
          models_changed = True
          break

    if models_changed:
      restore_networks()
      self.latest_params = params
      self.latest_model_hash = p.sd_model.sd_model_hash

      for module, model, weight in self.latest_params:
        if model is None or model == "None" or len(model) == 0:
          continue
        if weight == 0:
          print(f"ignore because weight is 0: {model}")
          continue

        model_path = lora_models.get(model, None)
        if model_path is None:
          raise RuntimeError(f"model not found: {model}")

        if model_path.startswith("\"") and model_path.endswith("\""):             # trim '"' at start/end
          model_path = model_path[1:-1]
        if not os.path.exists(model_path):
          print(f"file not found: {model_path}")
          continue

        print(f"{module} weight: {weight}, model: {model}")
        if module == "LoRA":
          if os.path.splitext(model_path)[1] == '.safetensors':
            from safetensors.torch import load_file
            du_state_dict = load_file(model_path)
          else:
            du_state_dict = torch.load(model_path, map_location='cpu')

          network, info = lora_compvis.create_network_and_apply_compvis(du_state_dict, weight, text_encoder, unet)
          # in medvram, device is different for u-net and sd_model, so use sd_model's
          network.to(p.sd_model.device, dtype=p.sd_model.dtype)

          print(f"LoRA model {model} loaded: {info}")
          self.latest_networks.append((network, model))
      if len(self.latest_networks) > 0:
        print("setting (or sd model) changed. new networks created.")

    self.set_infotext_fields(p, self.latest_params)


def read_lora_metadata(model_path, module):
  if model_path.startswith("\"") and model_path.endswith("\""):             # trim '"' at start/end
    model_path = model_path[1:-1]
  if not os.path.exists(model_path):
    return None

  metadata = None
  if module == "LoRA":
    if os.path.splitext(model_path)[1] == '.safetensors':
      metadata = safetensors_hack.read_metadata(model_path)

  return metadata


def on_ui_tabs():
  with gr.Blocks(analytics_enabled=False) as additional_networks_interface:
    with gr.Row().style(equal_height=False):
      with gr.Column(variant='panel'):
        with gr.Row():
          module = gr.Dropdown(["LoRA"], label=f"Network module (used throughout this tab)", value="LoRA", interactive=True)
          model = gr.Dropdown(list(lora_models.keys()), label=f"Model", value="None", interactive=True)
          modules.ui.create_refresh_button(model, update_lora_models, lambda: {
                                           "choices": list(lora_models.keys())}, "refresh_lora_models")

      with gr.Column():
        metadata_view = gr.JSON(value="{}", label="Network metadata")

    def update_metadata(module, model):
      if model == "None":
        return {}

      model_path = lora_models.get(model, None)
      if model_path is None:
        return f"file not found: {model_path}"

      metadata = read_lora_metadata(model_path, module)

      if metadata is None:
        return '{"info":"No metadata found."}'
      else:
        return metadata

    model.change(update_metadata, inputs=[module, model], outputs=[metadata_view])

  return [(additional_networks_interface, "Additional Networks", "additional_networks")]


def on_ui_settings():
  section = ('additional_networks', "Additional Networks")
  shared.opts.add_option("additional_networks_extra_lora_path", shared.OptionInfo(
      "", "Extra path to scan for LoRA models (e.g. training output directory)", section=section))
  shared.opts.add_option("additional_networks_sort_models_by", shared.OptionInfo(
      "name", "Sort LoRA models by", gr.Radio, {"choices": ["name", "date", "path name", "rating", "has user metadata"]}, section=section))
  shared.opts.add_option("additional_networks_model_name_filter", shared.OptionInfo("", "LoRA model name filter", section=section))
  shared.opts.add_option("additional_networks_xy_grid_model_metadata", shared.OptionInfo(
      "", "Metadata to show in XY-Grid label for Model axes, comma-separated (example: \"ss_learning_rate, ss_num_epochs\")", section=section))
  shared.opts.add_option("additional_networks_hash_thread_count", shared.OptionInfo(1, "# of threads to use for hash calculation (increase if using an SSD)", section=section))


def on_infotext_pasted(infotext, params):
  if "AddNet Enabled" not in params:
    params["AddNet Enabled"] = "False"

  for i in range(MAX_MODEL_COUNT):
    if f"AddNet Module {i+1}" not in params:
      params[f"AddNet Module {i+1}"] = "LoRA"
    if f"AddNet Model {i+1}" not in params:
      params[f"AddNet Model {i+1}"] = "None"
    if f"AddNet Weight {i+1}" not in params:
      params[f"AddNet Weight {i+1}"] = "0"

    # Convert potential legacy name/hash to new format
    params[f"AddNet Model {i+1}"] = str(find_closest_lora_model_name(params[f"AddNet Model {i+1}"]))



script_callbacks.on_ui_tabs(on_ui_tabs)
script_callbacks.on_ui_settings(on_ui_settings)
script_callbacks.on_infotext_pasted(on_infotext_pasted)<|MERGE_RESOLUTION|>--- conflicted
+++ resolved
@@ -17,11 +17,7 @@
 import gradio as gr
 
 from modules.processing import Processed, process_images
-<<<<<<< HEAD
-from modules import shared, sd_models
-=======
-from modules import sd_models, hashes
->>>>>>> 194ceef8
+from modules import shared, sd_models, hashes
 import modules.ui
 
 from scripts import lora_compvis, safetensors_hack
