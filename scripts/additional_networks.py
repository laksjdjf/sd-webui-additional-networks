import os
import glob
import zipfile
import json
import stat
import sys
import inspect
from collections import OrderedDict

import torch

import modules.scripts as scripts
from modules import shared, script_callbacks
import gradio as gr

from modules.processing import Processed, process_images
from modules import sd_models
import modules.ui

from scripts import lora_compvis


LORA_TRAIN_METADATA_NAMES = {
    "ss_learning_rate": "Learning rate",
    "ss_text_encoder_lr": "Text encoder LR",
    "ss_unet_lr": "UNet LR",
    "ss_num_train_images": "# of training images",
    "ss_num_reg_images": "# of reg images",
    "ss_num_batches_per_epoch": "Batches per epoch",
    "ss_num_epochs": "Total epochs",
    "ss_batch_size_per_device": "Batch size/device",
    "ss_total_batch_size": "Total batch size",
    "ss_gradient_accumulation_steps": "Gradient accum. steps",
    "ss_max_train_steps": "Max train steps",
    "ss_lr_warmup_steps": "LR warmup steps",
    "ss_lr_scheduler": "LR scheduler",
    "ss_network_module": "Network module",
    "ss_network_dim": "Network dim",
    "ss_mixed_precision": "Mixed precision",
    "ss_full_fp16": "Full FP16",
    "ss_v2": "V2",
    "ss_resolution": "Resolution",
    "ss_clip_skip": "Clip skip",
    "ss_max_token_length": "Max token length",
    "ss_color_aug": "Color aug",
    "ss_flip_aug": "Flip aug",
    "ss_random_crop": "Random crop",
    "ss_shuffle_caption": "Shuffle caption",
    "ss_cache_latents": "Cache latents",
    "ss_enable_bucket": "Enable bucket",
    "ss_min_bucket_reso": "Min bucket reso.",
    "ss_max_bucket_reso": "Max bucket reso.",
    "ss_seed": "Seed",
    "ss_sd_model_name": "SD model name",
    "ss_vae_name": "VAE name"
}


MAX_MODEL_COUNT = 5
LORA_MODEL_EXTS = [".pt", ".ckpt", ".safetensors"]
lora_models = {}      # "My_Lora(abcd1234)" -> C:/path/to/model.safetensors
lora_model_names = {}  # "my_lora" -> "My_Lora(abcd1234)"
lora_models_dir = os.path.join(scripts.basedir(), "models/lora")
axis_params = [{}] * MAX_MODEL_COUNT
os.makedirs(lora_models_dir, exist_ok=True)


def update_axis_params(i, module, model):
  axis_params[i] = {"module": module, "model": model}


def get_axis_model_choices(i):
  module = axis_params[i].get("module", "None")
  model = axis_params[i].get("model", "None")

  if module == "LoRA":
    if model != "None":
      sort_by = shared.opts.data.get("additional_networks_sort_models_by", "name")
      return get_model_list(module, model, "", sort_by)

  return []


def update_script_args(p, value, arg_idx):
    for s in scripts.scripts_txt2img.alwayson_scripts:
        if isinstance(s, Script):
            args = list(p.script_args)
            # print(f"Changed arg {arg_idx} from {args[s.args_from + arg_idx - 1]} to {value}")
            args[s.args_from + arg_idx] = value
            p.script_args = tuple(args)
            break


def confirm_models(p, xs):
    for x in xs:
        if x in ["", "None"]:
            continue
        if not find_closest_lora_model_name(x):
            raise RuntimeError(f"Unknown LoRA model: {x}")


def apply_module(p, x, xs, i):
    update_script_args(p, True, 0)      # set Enabled to True
    update_script_args(p, x, 1 + 3 * i) # enabled, ({module}, model, weight), ...


def apply_model(p, x, xs, i):
    name = find_closest_lora_model_name(x)
    update_script_args(p, True, 0)
    update_script_args(p, name, 2 + 3 * i) # enabled, (module, {model}, weight), ...


def apply_weight(p, x, xs, i):
    update_script_args(p, True, 0)
    update_script_args(p, x, 3 + 3 * i) # enabled, (module, model, {weight), ...


def format_lora_model(p, opt, x):
    model = find_closest_lora_model_name(x)
    if model is None or model.lower() in ["", "none"]:
        return "None"

    value = xy_grid.format_value(p, opt, model)

    model_path = lora_models.get(model)
    metadata = read_lora_metadata(model_path, "LoRA")
    if not metadata:
        return value

    metadata_names = shared.opts.data.get("additional_networks_xy_grid_model_metadata", "").split(",")
    if not metadata_names:
        return value

    for name in metadata_names:
        name = name.strip()
        if name in metadata:
            formatted_name = LORA_TRAIN_METADATA_NAMES.get(name, name)
            value += f"\n{formatted_name}: {metadata[name]}, "

    return value.strip(" ").strip(",")


for scriptDataTuple in scripts.scripts_data:
    if os.path.basename(scriptDataTuple.path) == "xy_grid.py":
        xy_grid = scriptDataTuple.module
        for i in range(MAX_MODEL_COUNT):
           model = xy_grid.AxisOption(f"AddNet Model {i+1}", str, lambda p, x, xs, i=i: apply_model(p, x, xs, i), format_lora_model, confirm_models, cost=0.5, choices=lambda i=i: get_axis_model_choices(i))
           weight = xy_grid.AxisOption(f"AddNet Weight {i+1}", float, lambda p, x, xs, i=i: apply_weight(p, x, xs, i), xy_grid.format_value_add_label, None, cost=0)
           xy_grid.axis_options.extend([model, weight])


def traverse_all_files(curr_path, model_list):
  f_list = [(os.path.join(curr_path, entry.name), entry.stat()) for entry in os.scandir(curr_path)]
  for f_info in f_list:
    fname, fstat = f_info
    if os.path.splitext(fname)[1] in LORA_MODEL_EXTS:
      model_list.append(f_info)
    elif stat.S_ISDIR(fstat.st_mode):
      model_list = traverse_all_files(fname, model_list)
  return model_list


def get_all_models(sort_by, filter_by, path):
  res = OrderedDict()
  fileinfos = traverse_all_files(path, [])
  filter_by = filter_by.strip(" ")
  if len(filter_by) != 0:
    fileinfos = [x for x in fileinfos if filter_by.lower() in os.path.basename(x[0]).lower()]
  if sort_by == "name":
    fileinfos = sorted(fileinfos, key=lambda x: os.path.basename(x[0]))
  elif sort_by == "date":
    fileinfos = sorted(fileinfos, key=lambda x: -x[1].st_mtime)
  elif sort_by == "path name":
    fileinfos = sorted(fileinfos)

  for finfo in fileinfos:
    filename = finfo[0]
    name = os.path.splitext(os.path.basename(filename))[0]
    # Prevent a hypothetical "None.pt" from being listed.
    if name != "None":
      res[name + f"({sd_models.model_hash(filename)})"] = filename

  return res


def find_closest_lora_model_name(search: str):
  if not search:
    return None
  if search in lora_models:
    return search
  search = search.lower()
  if search in lora_model_names:
    return lora_model_names.get(search)
  applicable = [name for name in lora_model_names.keys() if search in name.lower()]
  if not applicable:
    return None
  applicable = sorted(applicable, key=lambda name: len(name))
  return lora_model_names[applicable[0]]


def update_lora_models():
  global lora_models, lora_model_names
  res = OrderedDict()
  paths = [lora_models_dir]
  extra_lora_path = shared.opts.data.get("additional_networks_extra_lora_path", None)
  if extra_lora_path and os.path.exists(extra_lora_path):
    paths.append(extra_lora_path)
  for path in paths:
    sort_by = shared.opts.data.get("additional_networks_sort_models_by", "name")
    filter_by = shared.opts.data.get("additional_networks_model_name_filter", "")
    found = get_all_models(sort_by, filter_by, path)
    res = {**found, **res}
  lora_models = OrderedDict(**{"None": None}, **res)
  lora_model_names = {}
  for name_and_hash, filename in lora_models.items():
    if filename == None:
      continue
    name = os.path.splitext(os.path.basename(filename))[0].lower()
    lora_model_names[name] = name_and_hash


update_lora_models()


def get_model_list(module, model, model_dir, sort_by):
    if model_dir == "":
        # Get list of models with same folder as this one
        model_path = lora_models.get(model, None)
        if model_path is None:
            return f"file not found: {model_path}"
        model_dir = os.path.dirname(model_path)

    if not os.path.isdir(model_dir):
        return f"directory not found: {model_dir}"

    found = get_all_models(sort_by, "", model_dir)
    return found.keys()


class Script(scripts.Script):
  def __init__(self) -> None:
    super().__init__()
    self.latest_params = [(None, None, None)] * MAX_MODEL_COUNT
    self.latest_networks = []
    self.latest_model_hash = ""

  def title(self):
    return "Additional networks for generating"

  def show(self, is_img2img):
    return scripts.AlwaysVisible

  def ui(self, is_img2img):
    # NOTE: Changing the contents of `ctrls` means the XY Grid support may need
    # to be updated, see end of file
    ctrls = []
    model_dropdowns = []
    self.infotext_fields = []
    with gr.Group():
      with gr.Accordion('Additional Networks', open=False):
        enabled = gr.Checkbox(label='Enable', value=False)
        ctrls.append(enabled)
        self.infotext_fields.append((enabled, "AddNet Enabled"))

        for i in range(MAX_MODEL_COUNT):
          with gr.Row():
            module = gr.Dropdown(["LoRA"], label=f"Network module {i+1}", value="LoRA")
            model = gr.Dropdown(list(lora_models.keys()),
                                label=f"Model {i+1}",
                                value="None")

            module.change(lambda module, model, i=i: update_axis_params(i, module, model), inputs=[module, model], outputs=[])
            model.change(lambda module, model, i=i: update_axis_params(i, module, model), inputs=[module, model], outputs=[])

            weight = gr.Slider(label=f"Weight {i+1}", value=1.0, minimum=-1.0, maximum=2.0, step=.05)
          ctrls.extend((module, model, weight))
          model_dropdowns.append(model)

          self.infotext_fields.extend([
              (module, f"AddNet Module {i+1}"),
              (model, f"AddNet Model {i+1}"),
              (weight, f"AddNet Weight {i+1}"),
          ])

        def refresh_all_models(*dropdowns):
          update_lora_models()
          updates = []
          for dd in dropdowns:
            if dd in lora_models:
              selected = dd
            else:
              selected = "None"
            update = gr.Dropdown.update(value=selected, choices=list(lora_models.keys()))
            updates.append(update)
          return updates

        refresh_models = gr.Button(value='Refresh models')
        refresh_models.click(refresh_all_models, inputs=model_dropdowns, outputs=model_dropdowns)
        ctrls.append(refresh_models)

    return ctrls

  def set_infotext_fields(self, p, params):
    for i, t in enumerate(params):
      module, model, weight = t
      if model is None or model == "None" or len(model) == 0 or weight == 0:
        continue
      p.extra_generation_params.update({
          "AddNet Enabled": True,
          f"AddNet Module {i+1}": module,
          f"AddNet Model {i+1}": model,
          f"AddNet Weight {i+1}": weight,
      })

  def process(self, p, *args):
    unet = p.sd_model.model.diffusion_model
    text_encoder = p.sd_model.cond_stage_model

    def restore_networks():
      if len(self.latest_networks) > 0:
        print("restoring last networks")
        for network, _ in self.latest_networks[::-1]:
          network.restore(text_encoder, unet)
        self.latest_networks.clear()

    if not args[0]:
      restore_networks()
      return

    params = []
    for i, ctrl in enumerate(args[1:]):
      if i % 3 == 0:
        param = [ctrl]
      else:
        param.append(ctrl)
        if i % 3 == 2:
          params.append(param)

    models_changed = (len(self.latest_networks) == 0)                   # no latest network (cleared by check-off)
    models_changed = models_changed or self.latest_model_hash != p.sd_model.sd_model_hash
    if not models_changed:
      for (l_module, l_model, l_weight), (module, model, weight) in zip(self.latest_params, params):
        if l_module != module or l_model != model or l_weight != weight:
          models_changed = True
          break

    if models_changed:
      restore_networks()
      self.latest_params = params
      self.latest_model_hash = p.sd_model.sd_model_hash

      for module, model, weight in self.latest_params:
        if model is None or model == "None" or len(model) == 0:
          continue
        if weight == 0:
          print(f"ignore because weight is 0: {model}")
          continue

        model_path = lora_models.get(model, None)
        if model_path is None:
          raise RuntimeError(f"model not found: {model}")

        if model_path.startswith("\"") and model_path.endswith("\""):             # trim '"' at start/end
          model_path = model_path[1:-1]
        if not os.path.exists(model_path):
          print(f"file not found: {model_path}")
          continue

        print(f"{module} weight: {weight}, model: {model}")
        if module == "LoRA":
          if os.path.splitext(model_path)[1] == '.safetensors':
            from safetensors.torch import load_file
            du_state_dict = load_file(model_path)
          else:
            du_state_dict = torch.load(model_path, map_location='cpu')

          network, info = lora_compvis.create_network_and_apply_compvis(du_state_dict, weight, text_encoder, unet)
          # in medvram, device is different for u-net and sd_model, so use sd_model's
          network.to(p.sd_model.device, dtype=p.sd_model.dtype)

          print(f"LoRA model {model} loaded: {info}")
          self.latest_networks.append((network, model))
      if len(self.latest_networks) > 0:
        print("setting (or sd model) changed. new networks created.")

    self.set_infotext_fields(p, self.latest_params)


def read_lora_metadata(model_path, module):
  if model_path.startswith("\"") and model_path.endswith("\""):             # trim '"' at start/end
    model_path = model_path[1:-1]
  if not os.path.exists(model_path):
    return None

  metadata = None
  if module == "LoRA":
    if os.path.splitext(model_path)[1] == '.safetensors':
      from safetensors.torch import safe_open
      with safe_open(model_path, framework="pt") as f:
        metadata = f.metadata()

  return metadata


def on_ui_tabs():
  with gr.Blocks(analytics_enabled=False) as additional_networks_interface:
    with gr.Row().style(equal_height=False):
      with gr.Column(variant='panel'):
        with gr.Row():
          module = gr.Dropdown(["LoRA"], label=f"Network module (used throughout this tab)", value="LoRA", interactive=True)
          model = gr.Dropdown(list(lora_models.keys()), label=f"Model", value="None", interactive=True)
          modules.ui.create_refresh_button(model, update_lora_models, lambda: {
                                           "choices": list(lora_models.keys())}, "refresh_lora_models")

<<<<<<< HEAD
=======
        with gr.Row():
          with gr.Column():
            gr.HTML(value="Get comma-separated list of models (for XY Grid)")
            model_dir = gr.Textbox("", label=f"Model directory", placeholder="Optional, uses selected model's directory if blank")
            model_sort_by = gr.Radio(label="Sort models by", choices=["name", "date", "path name"], value="name", type="value")
            get_list_button = gr.Button("Get List")
          with gr.Column():
            model_list = gr.Textbox(value="", label="Model list", placeholder="Model list will be output here")

>>>>>>> 4f0b17dc
      with gr.Column():
        metadata_view = gr.JSON(value="{}", label="Network metadata")

    def update_metadata(module, model):
      if model == "None":
        return {}

      model_path = lora_models.get(model, None)
      if model_path is None:
        return f"file not found: {model_path}"

      metadata = read_lora_metadata(model_path, module)

      if metadata is None:
        return '{"info":"No metadata found."}'
      else:
        return metadata

    model.change(update_metadata, inputs=[module, model], outputs=[metadata_view])

<<<<<<< HEAD
  return [(additional_networks_interface, "Additional Networks", "additional_networks")]


=======
    def output_model_list(module, model, model_dir, sort_by):
      if model_dir == "":
          # Get list of models with same folder as this one
        model_path = lora_models.get(model, None)
        if model_path is None:
          return f"file not found: {model_path}"
        model_dir = os.path.dirname(model_path)

      if not os.path.isdir(model_dir):
        return f"directory not found: {model_dir}"

      found = get_all_models(sort_by, "", model_dir)
      return ", ".join(found.keys())

    get_list_button.click(output_model_list, inputs=[module, model, model_dir, model_sort_by], outputs=[model_list])

  return [(additional_networks_interface, "Additional Networks", "additional_networks")]


def update_script_args(p, value, arg_idx):
  for s in scripts.scripts_txt2img.alwayson_scripts:
    if isinstance(s, Script):
      args = list(p.script_args)
      # print(f"Changed arg {arg_idx} from {args[s.args_from + arg_idx - 1]} to {value}")
      args[s.args_from + arg_idx] = value
      p.script_args = tuple(args)
      break


def confirm_models(p, xs):
  for x in xs:
    if x in ["", "None"]:
      continue
    if not find_closest_lora_model_name(x):
      raise RuntimeError(f"Unknown LoRA model: {x}")


def apply_module(p, x, xs, i):
  update_script_args(p, True, 0)      # set Enabled to True
  update_script_args(p, x, 1 + 3 * i)  # enabled, ({module}, model, weight), ...


def apply_model(p, x, xs, i):
  name = find_closest_lora_model_name(x)
  update_script_args(p, True, 0)
  update_script_args(p, name, 2 + 3 * i)  # enabled, (module, {model}, weight), ...


def apply_weight(p, x, xs, i):
  update_script_args(p, True, 0)
  update_script_args(p, x, 3 + 3 * i)  # enabled, (module, model, {weight), ...


LORA_METADATA_NAMES = {
    "ss_session_id": "Session ID",
    "ss_training_started_at": "Training started at",
    "ss_output_name": "Output name",
    "ss_learning_rate": "Learning rate",
    "ss_text_encoder_lr": "Text encoder LR",
    "ss_unet_lr": "UNet LR",
    "ss_num_train_images": "# of training images",
    "ss_num_reg_images": "# of reg images",
    "ss_num_batches_per_epoch": "Batches per epoch",
    "ss_num_epochs": "Total epochs",
    "ss_batch_size_per_device": "Batch size/device",
    "ss_total_batch_size": "Total batch size",
    "ss_gradient_checkpointing": "Gradient checkpointing",
    "ss_gradient_accumulation_steps": "Gradient accum. steps",
    "ss_max_train_steps": "Max train steps",
    "ss_lr_warmup_steps": "LR warmup steps",
    "ss_lr_scheduler": "LR scheduler",
    "ss_network_module": "Network module",
    "ss_network_dim": "Network dim",
    "ss_network_alpha": "Network alpha",
    "ss_mixed_precision": "Mixed precision",
    "ss_full_fp16": "Full FP16",
    "ss_v2": "V2",
    "ss_resolution": "Resolution",
    "ss_clip_skip": "Clip skip",
    "ss_max_token_length": "Max token length",
    "ss_color_aug": "Color aug",
    "ss_flip_aug": "Flip aug",
    "ss_random_crop": "Random crop",
    "ss_shuffle_caption": "Shuffle caption",
    "ss_cache_latents": "Cache latents",
    "ss_enable_bucket": "Enable bucket",
    "ss_min_bucket_reso": "Min bucket reso.",
    "ss_max_bucket_reso": "Max bucket reso.",
    "ss_seed": "Seed",
    "ss_keep_tokens": "Keep tokens",
    "ss_dataset_dirs": "Dataset dirs.",
    "ss_reg_dataset_dirs": "Reg dataset dirs.",
    "ss_sd_model_name": "SD model name",
    "ss_vae_name": "VAE name",
    "ss_training_comment": "Comment"
}


def format_lora_model(p, opt, x):
  model = find_closest_lora_model_name(x)
  if model is None or model.lower() in ["", "none"]:
    return "None"

  value = xy_grid.format_value(p, opt, model)

  model_path = lora_models.get(model)
  metadata = read_lora_metadata(model_path, "LoRA")
  if not metadata:
    return value

  metadata_names = shared.opts.data.get("additional_networks_xy_grid_model_metadata", "").split(",")
  if not metadata_names:
    return value

  for name in metadata_names:
    name = name.strip()
    if name in metadata:
      formatted_name = LORA_METADATA_NAMES.get(name, name)
      value += f"\n{formatted_name}: {metadata[name]}, "

  return value.strip(" ").strip(",")


for scriptDataTuple in scripts.scripts_data:
  if os.path.basename(scriptDataTuple.path) == "xy_grid.py":
    xy_grid = scriptDataTuple.module
    for i in range(MAX_MODEL_COUNT):
      model = xy_grid.AxisOption(f"AddNet Model {i+1}", str, lambda p, x, xs,
                                 i=i: apply_model(p, x, xs, i), format_lora_model, confirm_models, 0.5)
      weight = xy_grid.AxisOption(f"AddNet Weight {i+1}", float, lambda p, x, xs,
                                  i=i: apply_weight(p, x, xs, i), xy_grid.format_value_add_label, None, 0)
      xy_grid.axis_options.extend([model, weight])


>>>>>>> 4f0b17dc
def on_ui_settings():
  section = ('additional_networks', "Additional Networks")
  shared.opts.add_option("additional_networks_extra_lora_path", shared.OptionInfo(
      "", "Extra path to scan for LoRA models (e.g. training output directory)", section=section))
  shared.opts.add_option("additional_networks_sort_models_by", shared.OptionInfo(
      "name", "Sort LoRA models by", gr.Radio, {"choices": ["name", "date", "path name"]}, section=section))
  shared.opts.add_option("additional_networks_model_name_filter", shared.OptionInfo("", "LoRA model name filter", section=section))
  shared.opts.add_option("additional_networks_xy_grid_model_metadata", shared.OptionInfo(
      "", "Metadata to show in XY-Grid label for Model axes, comma-separated (example: \"ss_learning_rate, ss_num_epochs\")", section=section))


def on_infotext_pasted(infotext, params):
  for i in range(MAX_MODEL_COUNT):
    if f"AddNet Module {i+1}" not in params:
      params[f"AddNet Module {i+1}"] = "LoRA"
    if f"AddNet Model {i+1}" not in params:
      params[f"AddNet Model {i+1}"] = "None"
    if f"AddNet Weight {i+1}" not in params:
      params[f"AddNet Weight {i+1}"] = "0"


script_callbacks.on_ui_tabs(on_ui_tabs)
script_callbacks.on_ui_settings(on_ui_settings)
script_callbacks.on_infotext_pasted(on_infotext_pasted)<|MERGE_RESOLUTION|>--- conflicted
+++ resolved
@@ -18,488 +18,6 @@
 import modules.ui
 
 from scripts import lora_compvis
-
-
-LORA_TRAIN_METADATA_NAMES = {
-    "ss_learning_rate": "Learning rate",
-    "ss_text_encoder_lr": "Text encoder LR",
-    "ss_unet_lr": "UNet LR",
-    "ss_num_train_images": "# of training images",
-    "ss_num_reg_images": "# of reg images",
-    "ss_num_batches_per_epoch": "Batches per epoch",
-    "ss_num_epochs": "Total epochs",
-    "ss_batch_size_per_device": "Batch size/device",
-    "ss_total_batch_size": "Total batch size",
-    "ss_gradient_accumulation_steps": "Gradient accum. steps",
-    "ss_max_train_steps": "Max train steps",
-    "ss_lr_warmup_steps": "LR warmup steps",
-    "ss_lr_scheduler": "LR scheduler",
-    "ss_network_module": "Network module",
-    "ss_network_dim": "Network dim",
-    "ss_mixed_precision": "Mixed precision",
-    "ss_full_fp16": "Full FP16",
-    "ss_v2": "V2",
-    "ss_resolution": "Resolution",
-    "ss_clip_skip": "Clip skip",
-    "ss_max_token_length": "Max token length",
-    "ss_color_aug": "Color aug",
-    "ss_flip_aug": "Flip aug",
-    "ss_random_crop": "Random crop",
-    "ss_shuffle_caption": "Shuffle caption",
-    "ss_cache_latents": "Cache latents",
-    "ss_enable_bucket": "Enable bucket",
-    "ss_min_bucket_reso": "Min bucket reso.",
-    "ss_max_bucket_reso": "Max bucket reso.",
-    "ss_seed": "Seed",
-    "ss_sd_model_name": "SD model name",
-    "ss_vae_name": "VAE name"
-}
-
-
-MAX_MODEL_COUNT = 5
-LORA_MODEL_EXTS = [".pt", ".ckpt", ".safetensors"]
-lora_models = {}      # "My_Lora(abcd1234)" -> C:/path/to/model.safetensors
-lora_model_names = {}  # "my_lora" -> "My_Lora(abcd1234)"
-lora_models_dir = os.path.join(scripts.basedir(), "models/lora")
-axis_params = [{}] * MAX_MODEL_COUNT
-os.makedirs(lora_models_dir, exist_ok=True)
-
-
-def update_axis_params(i, module, model):
-  axis_params[i] = {"module": module, "model": model}
-
-
-def get_axis_model_choices(i):
-  module = axis_params[i].get("module", "None")
-  model = axis_params[i].get("model", "None")
-
-  if module == "LoRA":
-    if model != "None":
-      sort_by = shared.opts.data.get("additional_networks_sort_models_by", "name")
-      return get_model_list(module, model, "", sort_by)
-
-  return []
-
-
-def update_script_args(p, value, arg_idx):
-    for s in scripts.scripts_txt2img.alwayson_scripts:
-        if isinstance(s, Script):
-            args = list(p.script_args)
-            # print(f"Changed arg {arg_idx} from {args[s.args_from + arg_idx - 1]} to {value}")
-            args[s.args_from + arg_idx] = value
-            p.script_args = tuple(args)
-            break
-
-
-def confirm_models(p, xs):
-    for x in xs:
-        if x in ["", "None"]:
-            continue
-        if not find_closest_lora_model_name(x):
-            raise RuntimeError(f"Unknown LoRA model: {x}")
-
-
-def apply_module(p, x, xs, i):
-    update_script_args(p, True, 0)      # set Enabled to True
-    update_script_args(p, x, 1 + 3 * i) # enabled, ({module}, model, weight), ...
-
-
-def apply_model(p, x, xs, i):
-    name = find_closest_lora_model_name(x)
-    update_script_args(p, True, 0)
-    update_script_args(p, name, 2 + 3 * i) # enabled, (module, {model}, weight), ...
-
-
-def apply_weight(p, x, xs, i):
-    update_script_args(p, True, 0)
-    update_script_args(p, x, 3 + 3 * i) # enabled, (module, model, {weight), ...
-
-
-def format_lora_model(p, opt, x):
-    model = find_closest_lora_model_name(x)
-    if model is None or model.lower() in ["", "none"]:
-        return "None"
-
-    value = xy_grid.format_value(p, opt, model)
-
-    model_path = lora_models.get(model)
-    metadata = read_lora_metadata(model_path, "LoRA")
-    if not metadata:
-        return value
-
-    metadata_names = shared.opts.data.get("additional_networks_xy_grid_model_metadata", "").split(",")
-    if not metadata_names:
-        return value
-
-    for name in metadata_names:
-        name = name.strip()
-        if name in metadata:
-            formatted_name = LORA_TRAIN_METADATA_NAMES.get(name, name)
-            value += f"\n{formatted_name}: {metadata[name]}, "
-
-    return value.strip(" ").strip(",")
-
-
-for scriptDataTuple in scripts.scripts_data:
-    if os.path.basename(scriptDataTuple.path) == "xy_grid.py":
-        xy_grid = scriptDataTuple.module
-        for i in range(MAX_MODEL_COUNT):
-           model = xy_grid.AxisOption(f"AddNet Model {i+1}", str, lambda p, x, xs, i=i: apply_model(p, x, xs, i), format_lora_model, confirm_models, cost=0.5, choices=lambda i=i: get_axis_model_choices(i))
-           weight = xy_grid.AxisOption(f"AddNet Weight {i+1}", float, lambda p, x, xs, i=i: apply_weight(p, x, xs, i), xy_grid.format_value_add_label, None, cost=0)
-           xy_grid.axis_options.extend([model, weight])
-
-
-def traverse_all_files(curr_path, model_list):
-  f_list = [(os.path.join(curr_path, entry.name), entry.stat()) for entry in os.scandir(curr_path)]
-  for f_info in f_list:
-    fname, fstat = f_info
-    if os.path.splitext(fname)[1] in LORA_MODEL_EXTS:
-      model_list.append(f_info)
-    elif stat.S_ISDIR(fstat.st_mode):
-      model_list = traverse_all_files(fname, model_list)
-  return model_list
-
-
-def get_all_models(sort_by, filter_by, path):
-  res = OrderedDict()
-  fileinfos = traverse_all_files(path, [])
-  filter_by = filter_by.strip(" ")
-  if len(filter_by) != 0:
-    fileinfos = [x for x in fileinfos if filter_by.lower() in os.path.basename(x[0]).lower()]
-  if sort_by == "name":
-    fileinfos = sorted(fileinfos, key=lambda x: os.path.basename(x[0]))
-  elif sort_by == "date":
-    fileinfos = sorted(fileinfos, key=lambda x: -x[1].st_mtime)
-  elif sort_by == "path name":
-    fileinfos = sorted(fileinfos)
-
-  for finfo in fileinfos:
-    filename = finfo[0]
-    name = os.path.splitext(os.path.basename(filename))[0]
-    # Prevent a hypothetical "None.pt" from being listed.
-    if name != "None":
-      res[name + f"({sd_models.model_hash(filename)})"] = filename
-
-  return res
-
-
-def find_closest_lora_model_name(search: str):
-  if not search:
-    return None
-  if search in lora_models:
-    return search
-  search = search.lower()
-  if search in lora_model_names:
-    return lora_model_names.get(search)
-  applicable = [name for name in lora_model_names.keys() if search in name.lower()]
-  if not applicable:
-    return None
-  applicable = sorted(applicable, key=lambda name: len(name))
-  return lora_model_names[applicable[0]]
-
-
-def update_lora_models():
-  global lora_models, lora_model_names
-  res = OrderedDict()
-  paths = [lora_models_dir]
-  extra_lora_path = shared.opts.data.get("additional_networks_extra_lora_path", None)
-  if extra_lora_path and os.path.exists(extra_lora_path):
-    paths.append(extra_lora_path)
-  for path in paths:
-    sort_by = shared.opts.data.get("additional_networks_sort_models_by", "name")
-    filter_by = shared.opts.data.get("additional_networks_model_name_filter", "")
-    found = get_all_models(sort_by, filter_by, path)
-    res = {**found, **res}
-  lora_models = OrderedDict(**{"None": None}, **res)
-  lora_model_names = {}
-  for name_and_hash, filename in lora_models.items():
-    if filename == None:
-      continue
-    name = os.path.splitext(os.path.basename(filename))[0].lower()
-    lora_model_names[name] = name_and_hash
-
-
-update_lora_models()
-
-
-def get_model_list(module, model, model_dir, sort_by):
-    if model_dir == "":
-        # Get list of models with same folder as this one
-        model_path = lora_models.get(model, None)
-        if model_path is None:
-            return f"file not found: {model_path}"
-        model_dir = os.path.dirname(model_path)
-
-    if not os.path.isdir(model_dir):
-        return f"directory not found: {model_dir}"
-
-    found = get_all_models(sort_by, "", model_dir)
-    return found.keys()
-
-
-class Script(scripts.Script):
-  def __init__(self) -> None:
-    super().__init__()
-    self.latest_params = [(None, None, None)] * MAX_MODEL_COUNT
-    self.latest_networks = []
-    self.latest_model_hash = ""
-
-  def title(self):
-    return "Additional networks for generating"
-
-  def show(self, is_img2img):
-    return scripts.AlwaysVisible
-
-  def ui(self, is_img2img):
-    # NOTE: Changing the contents of `ctrls` means the XY Grid support may need
-    # to be updated, see end of file
-    ctrls = []
-    model_dropdowns = []
-    self.infotext_fields = []
-    with gr.Group():
-      with gr.Accordion('Additional Networks', open=False):
-        enabled = gr.Checkbox(label='Enable', value=False)
-        ctrls.append(enabled)
-        self.infotext_fields.append((enabled, "AddNet Enabled"))
-
-        for i in range(MAX_MODEL_COUNT):
-          with gr.Row():
-            module = gr.Dropdown(["LoRA"], label=f"Network module {i+1}", value="LoRA")
-            model = gr.Dropdown(list(lora_models.keys()),
-                                label=f"Model {i+1}",
-                                value="None")
-
-            module.change(lambda module, model, i=i: update_axis_params(i, module, model), inputs=[module, model], outputs=[])
-            model.change(lambda module, model, i=i: update_axis_params(i, module, model), inputs=[module, model], outputs=[])
-
-            weight = gr.Slider(label=f"Weight {i+1}", value=1.0, minimum=-1.0, maximum=2.0, step=.05)
-          ctrls.extend((module, model, weight))
-          model_dropdowns.append(model)
-
-          self.infotext_fields.extend([
-              (module, f"AddNet Module {i+1}"),
-              (model, f"AddNet Model {i+1}"),
-              (weight, f"AddNet Weight {i+1}"),
-          ])
-
-        def refresh_all_models(*dropdowns):
-          update_lora_models()
-          updates = []
-          for dd in dropdowns:
-            if dd in lora_models:
-              selected = dd
-            else:
-              selected = "None"
-            update = gr.Dropdown.update(value=selected, choices=list(lora_models.keys()))
-            updates.append(update)
-          return updates
-
-        refresh_models = gr.Button(value='Refresh models')
-        refresh_models.click(refresh_all_models, inputs=model_dropdowns, outputs=model_dropdowns)
-        ctrls.append(refresh_models)
-
-    return ctrls
-
-  def set_infotext_fields(self, p, params):
-    for i, t in enumerate(params):
-      module, model, weight = t
-      if model is None or model == "None" or len(model) == 0 or weight == 0:
-        continue
-      p.extra_generation_params.update({
-          "AddNet Enabled": True,
-          f"AddNet Module {i+1}": module,
-          f"AddNet Model {i+1}": model,
-          f"AddNet Weight {i+1}": weight,
-      })
-
-  def process(self, p, *args):
-    unet = p.sd_model.model.diffusion_model
-    text_encoder = p.sd_model.cond_stage_model
-
-    def restore_networks():
-      if len(self.latest_networks) > 0:
-        print("restoring last networks")
-        for network, _ in self.latest_networks[::-1]:
-          network.restore(text_encoder, unet)
-        self.latest_networks.clear()
-
-    if not args[0]:
-      restore_networks()
-      return
-
-    params = []
-    for i, ctrl in enumerate(args[1:]):
-      if i % 3 == 0:
-        param = [ctrl]
-      else:
-        param.append(ctrl)
-        if i % 3 == 2:
-          params.append(param)
-
-    models_changed = (len(self.latest_networks) == 0)                   # no latest network (cleared by check-off)
-    models_changed = models_changed or self.latest_model_hash != p.sd_model.sd_model_hash
-    if not models_changed:
-      for (l_module, l_model, l_weight), (module, model, weight) in zip(self.latest_params, params):
-        if l_module != module or l_model != model or l_weight != weight:
-          models_changed = True
-          break
-
-    if models_changed:
-      restore_networks()
-      self.latest_params = params
-      self.latest_model_hash = p.sd_model.sd_model_hash
-
-      for module, model, weight in self.latest_params:
-        if model is None or model == "None" or len(model) == 0:
-          continue
-        if weight == 0:
-          print(f"ignore because weight is 0: {model}")
-          continue
-
-        model_path = lora_models.get(model, None)
-        if model_path is None:
-          raise RuntimeError(f"model not found: {model}")
-
-        if model_path.startswith("\"") and model_path.endswith("\""):             # trim '"' at start/end
-          model_path = model_path[1:-1]
-        if not os.path.exists(model_path):
-          print(f"file not found: {model_path}")
-          continue
-
-        print(f"{module} weight: {weight}, model: {model}")
-        if module == "LoRA":
-          if os.path.splitext(model_path)[1] == '.safetensors':
-            from safetensors.torch import load_file
-            du_state_dict = load_file(model_path)
-          else:
-            du_state_dict = torch.load(model_path, map_location='cpu')
-
-          network, info = lora_compvis.create_network_and_apply_compvis(du_state_dict, weight, text_encoder, unet)
-          # in medvram, device is different for u-net and sd_model, so use sd_model's
-          network.to(p.sd_model.device, dtype=p.sd_model.dtype)
-
-          print(f"LoRA model {model} loaded: {info}")
-          self.latest_networks.append((network, model))
-      if len(self.latest_networks) > 0:
-        print("setting (or sd model) changed. new networks created.")
-
-    self.set_infotext_fields(p, self.latest_params)
-
-
-def read_lora_metadata(model_path, module):
-  if model_path.startswith("\"") and model_path.endswith("\""):             # trim '"' at start/end
-    model_path = model_path[1:-1]
-  if not os.path.exists(model_path):
-    return None
-
-  metadata = None
-  if module == "LoRA":
-    if os.path.splitext(model_path)[1] == '.safetensors':
-      from safetensors.torch import safe_open
-      with safe_open(model_path, framework="pt") as f:
-        metadata = f.metadata()
-
-  return metadata
-
-
-def on_ui_tabs():
-  with gr.Blocks(analytics_enabled=False) as additional_networks_interface:
-    with gr.Row().style(equal_height=False):
-      with gr.Column(variant='panel'):
-        with gr.Row():
-          module = gr.Dropdown(["LoRA"], label=f"Network module (used throughout this tab)", value="LoRA", interactive=True)
-          model = gr.Dropdown(list(lora_models.keys()), label=f"Model", value="None", interactive=True)
-          modules.ui.create_refresh_button(model, update_lora_models, lambda: {
-                                           "choices": list(lora_models.keys())}, "refresh_lora_models")
-
-<<<<<<< HEAD
-=======
-        with gr.Row():
-          with gr.Column():
-            gr.HTML(value="Get comma-separated list of models (for XY Grid)")
-            model_dir = gr.Textbox("", label=f"Model directory", placeholder="Optional, uses selected model's directory if blank")
-            model_sort_by = gr.Radio(label="Sort models by", choices=["name", "date", "path name"], value="name", type="value")
-            get_list_button = gr.Button("Get List")
-          with gr.Column():
-            model_list = gr.Textbox(value="", label="Model list", placeholder="Model list will be output here")
-
->>>>>>> 4f0b17dc
-      with gr.Column():
-        metadata_view = gr.JSON(value="{}", label="Network metadata")
-
-    def update_metadata(module, model):
-      if model == "None":
-        return {}
-
-      model_path = lora_models.get(model, None)
-      if model_path is None:
-        return f"file not found: {model_path}"
-
-      metadata = read_lora_metadata(model_path, module)
-
-      if metadata is None:
-        return '{"info":"No metadata found."}'
-      else:
-        return metadata
-
-    model.change(update_metadata, inputs=[module, model], outputs=[metadata_view])
-
-<<<<<<< HEAD
-  return [(additional_networks_interface, "Additional Networks", "additional_networks")]
-
-
-=======
-    def output_model_list(module, model, model_dir, sort_by):
-      if model_dir == "":
-          # Get list of models with same folder as this one
-        model_path = lora_models.get(model, None)
-        if model_path is None:
-          return f"file not found: {model_path}"
-        model_dir = os.path.dirname(model_path)
-
-      if not os.path.isdir(model_dir):
-        return f"directory not found: {model_dir}"
-
-      found = get_all_models(sort_by, "", model_dir)
-      return ", ".join(found.keys())
-
-    get_list_button.click(output_model_list, inputs=[module, model, model_dir, model_sort_by], outputs=[model_list])
-
-  return [(additional_networks_interface, "Additional Networks", "additional_networks")]
-
-
-def update_script_args(p, value, arg_idx):
-  for s in scripts.scripts_txt2img.alwayson_scripts:
-    if isinstance(s, Script):
-      args = list(p.script_args)
-      # print(f"Changed arg {arg_idx} from {args[s.args_from + arg_idx - 1]} to {value}")
-      args[s.args_from + arg_idx] = value
-      p.script_args = tuple(args)
-      break
-
-
-def confirm_models(p, xs):
-  for x in xs:
-    if x in ["", "None"]:
-      continue
-    if not find_closest_lora_model_name(x):
-      raise RuntimeError(f"Unknown LoRA model: {x}")
-
-
-def apply_module(p, x, xs, i):
-  update_script_args(p, True, 0)      # set Enabled to True
-  update_script_args(p, x, 1 + 3 * i)  # enabled, ({module}, model, weight), ...
-
-
-def apply_model(p, x, xs, i):
-  name = find_closest_lora_model_name(x)
-  update_script_args(p, True, 0)
-  update_script_args(p, name, 2 + 3 * i)  # enabled, (module, {model}, weight), ...
-
-
-def apply_weight(p, x, xs, i):
-  update_script_args(p, True, 0)
-  update_script_args(p, x, 3 + 3 * i)  # enabled, (module, model, {weight), ...
 
 
 LORA_METADATA_NAMES = {
@@ -547,43 +65,385 @@
 }
 
 
+MAX_MODEL_COUNT = 5
+LORA_MODEL_EXTS = [".pt", ".ckpt", ".safetensors"]
+lora_models = {}      # "My_Lora(abcd1234)" -> C:/path/to/model.safetensors
+lora_model_names = {}  # "my_lora" -> "My_Lora(abcd1234)"
+lora_models_dir = os.path.join(scripts.basedir(), "models/lora")
+axis_params = [{}] * MAX_MODEL_COUNT
+os.makedirs(lora_models_dir, exist_ok=True)
+
+
+def update_axis_params(i, module, model):
+  axis_params[i] = {"module": module, "model": model}
+
+
+def get_axis_model_choices(i):
+  module = axis_params[i].get("module", "None")
+  model = axis_params[i].get("model", "None")
+
+  if module == "LoRA":
+    if model != "None":
+      sort_by = shared.opts.data.get("additional_networks_sort_models_by", "name")
+      return get_model_list(module, model, "", sort_by)
+
+  return []
+
+
+def update_script_args(p, value, arg_idx):
+    for s in scripts.scripts_txt2img.alwayson_scripts:
+        if isinstance(s, Script):
+            args = list(p.script_args)
+            # print(f"Changed arg {arg_idx} from {args[s.args_from + arg_idx - 1]} to {value}")
+            args[s.args_from + arg_idx] = value
+            p.script_args = tuple(args)
+            break
+
+
+def confirm_models(p, xs):
+    for x in xs:
+        if x in ["", "None"]:
+            continue
+        if not find_closest_lora_model_name(x):
+            raise RuntimeError(f"Unknown LoRA model: {x}")
+
+
+def apply_module(p, x, xs, i):
+    update_script_args(p, True, 0)      # set Enabled to True
+    update_script_args(p, x, 1 + 3 * i) # enabled, ({module}, model, weight), ...
+
+
+def apply_model(p, x, xs, i):
+    name = find_closest_lora_model_name(x)
+    update_script_args(p, True, 0)
+    update_script_args(p, name, 2 + 3 * i) # enabled, (module, {model}, weight), ...
+
+
+def apply_weight(p, x, xs, i):
+    update_script_args(p, True, 0)
+    update_script_args(p, x, 3 + 3 * i) # enabled, (module, model, {weight), ...
+
+
 def format_lora_model(p, opt, x):
-  model = find_closest_lora_model_name(x)
-  if model is None or model.lower() in ["", "none"]:
-    return "None"
-
-  value = xy_grid.format_value(p, opt, model)
-
-  model_path = lora_models.get(model)
-  metadata = read_lora_metadata(model_path, "LoRA")
-  if not metadata:
-    return value
-
-  metadata_names = shared.opts.data.get("additional_networks_xy_grid_model_metadata", "").split(",")
-  if not metadata_names:
-    return value
-
-  for name in metadata_names:
-    name = name.strip()
-    if name in metadata:
-      formatted_name = LORA_METADATA_NAMES.get(name, name)
-      value += f"\n{formatted_name}: {metadata[name]}, "
-
-  return value.strip(" ").strip(",")
+    model = find_closest_lora_model_name(x)
+    if model is None or model.lower() in ["", "none"]:
+        return "None"
+
+    value = xy_grid.format_value(p, opt, model)
+
+    model_path = lora_models.get(model)
+    metadata = read_lora_metadata(model_path, "LoRA")
+    if not metadata:
+        return value
+
+    metadata_names = shared.opts.data.get("additional_networks_xy_grid_model_metadata", "").split(",")
+    if not metadata_names:
+        return value
+
+    for name in metadata_names:
+        name = name.strip()
+        if name in metadata:
+            formatted_name = LORA_TRAIN_METADATA_NAMES.get(name, name)
+            value += f"\n{formatted_name}: {metadata[name]}, "
+
+    return value.strip(" ").strip(",")
 
 
 for scriptDataTuple in scripts.scripts_data:
-  if os.path.basename(scriptDataTuple.path) == "xy_grid.py":
-    xy_grid = scriptDataTuple.module
-    for i in range(MAX_MODEL_COUNT):
-      model = xy_grid.AxisOption(f"AddNet Model {i+1}", str, lambda p, x, xs,
-                                 i=i: apply_model(p, x, xs, i), format_lora_model, confirm_models, 0.5)
-      weight = xy_grid.AxisOption(f"AddNet Weight {i+1}", float, lambda p, x, xs,
-                                  i=i: apply_weight(p, x, xs, i), xy_grid.format_value_add_label, None, 0)
-      xy_grid.axis_options.extend([model, weight])
-
-
->>>>>>> 4f0b17dc
+    if os.path.basename(scriptDataTuple.path) == "xy_grid.py":
+        xy_grid = scriptDataTuple.module
+        for i in range(MAX_MODEL_COUNT):
+           model = xy_grid.AxisOption(f"AddNet Model {i+1}", str, lambda p, x, xs, i=i: apply_model(p, x, xs, i), format_lora_model, confirm_models, cost=0.5, choices=lambda i=i: get_axis_model_choices(i))
+           weight = xy_grid.AxisOption(f"AddNet Weight {i+1}", float, lambda p, x, xs, i=i: apply_weight(p, x, xs, i), xy_grid.format_value_add_label, None, cost=0)
+           xy_grid.axis_options.extend([model, weight])
+
+
+def traverse_all_files(curr_path, model_list):
+  f_list = [(os.path.join(curr_path, entry.name), entry.stat()) for entry in os.scandir(curr_path)]
+  for f_info in f_list:
+    fname, fstat = f_info
+    if os.path.splitext(fname)[1] in LORA_MODEL_EXTS:
+      model_list.append(f_info)
+    elif stat.S_ISDIR(fstat.st_mode):
+      model_list = traverse_all_files(fname, model_list)
+  return model_list
+
+
+def get_all_models(sort_by, filter_by, path):
+  res = OrderedDict()
+  fileinfos = traverse_all_files(path, [])
+  filter_by = filter_by.strip(" ")
+  if len(filter_by) != 0:
+    fileinfos = [x for x in fileinfos if filter_by.lower() in os.path.basename(x[0]).lower()]
+  if sort_by == "name":
+    fileinfos = sorted(fileinfos, key=lambda x: os.path.basename(x[0]))
+  elif sort_by == "date":
+    fileinfos = sorted(fileinfos, key=lambda x: -x[1].st_mtime)
+  elif sort_by == "path name":
+    fileinfos = sorted(fileinfos)
+
+  for finfo in fileinfos:
+    filename = finfo[0]
+    name = os.path.splitext(os.path.basename(filename))[0]
+    # Prevent a hypothetical "None.pt" from being listed.
+    if name != "None":
+      res[name + f"({sd_models.model_hash(filename)})"] = filename
+
+  return res
+
+
+def find_closest_lora_model_name(search: str):
+  if not search:
+    return None
+  if search in lora_models:
+    return search
+  search = search.lower()
+  if search in lora_model_names:
+    return lora_model_names.get(search)
+  applicable = [name for name in lora_model_names.keys() if search in name.lower()]
+  if not applicable:
+    return None
+  applicable = sorted(applicable, key=lambda name: len(name))
+  return lora_model_names[applicable[0]]
+
+
+def update_lora_models():
+  global lora_models, lora_model_names
+  res = OrderedDict()
+  paths = [lora_models_dir]
+  extra_lora_path = shared.opts.data.get("additional_networks_extra_lora_path", None)
+  if extra_lora_path and os.path.exists(extra_lora_path):
+    paths.append(extra_lora_path)
+  for path in paths:
+    sort_by = shared.opts.data.get("additional_networks_sort_models_by", "name")
+    filter_by = shared.opts.data.get("additional_networks_model_name_filter", "")
+    found = get_all_models(sort_by, filter_by, path)
+    res = {**found, **res}
+  lora_models = OrderedDict(**{"None": None}, **res)
+  lora_model_names = {}
+  for name_and_hash, filename in lora_models.items():
+    if filename == None:
+      continue
+    name = os.path.splitext(os.path.basename(filename))[0].lower()
+    lora_model_names[name] = name_and_hash
+
+
+update_lora_models()
+
+
+def get_model_list(module, model, model_dir, sort_by):
+    if model_dir == "":
+        # Get list of models with same folder as this one
+        model_path = lora_models.get(model, None)
+        if model_path is None:
+            return f"file not found: {model_path}"
+        model_dir = os.path.dirname(model_path)
+
+    if not os.path.isdir(model_dir):
+        return f"directory not found: {model_dir}"
+
+    found = get_all_models(sort_by, "", model_dir)
+    return found.keys()
+
+
+class Script(scripts.Script):
+  def __init__(self) -> None:
+    super().__init__()
+    self.latest_params = [(None, None, None)] * MAX_MODEL_COUNT
+    self.latest_networks = []
+    self.latest_model_hash = ""
+
+  def title(self):
+    return "Additional networks for generating"
+
+  def show(self, is_img2img):
+    return scripts.AlwaysVisible
+
+  def ui(self, is_img2img):
+    # NOTE: Changing the contents of `ctrls` means the XY Grid support may need
+    # to be updated, see end of file
+    ctrls = []
+    model_dropdowns = []
+    self.infotext_fields = []
+    with gr.Group():
+      with gr.Accordion('Additional Networks', open=False):
+        enabled = gr.Checkbox(label='Enable', value=False)
+        ctrls.append(enabled)
+        self.infotext_fields.append((enabled, "AddNet Enabled"))
+
+        for i in range(MAX_MODEL_COUNT):
+          with gr.Row():
+            module = gr.Dropdown(["LoRA"], label=f"Network module {i+1}", value="LoRA")
+            model = gr.Dropdown(list(lora_models.keys()),
+                                label=f"Model {i+1}",
+                                value="None")
+
+            module.change(lambda module, model, i=i: update_axis_params(i, module, model), inputs=[module, model], outputs=[])
+            model.change(lambda module, model, i=i: update_axis_params(i, module, model), inputs=[module, model], outputs=[])
+
+            weight = gr.Slider(label=f"Weight {i+1}", value=1.0, minimum=-1.0, maximum=2.0, step=.05)
+          ctrls.extend((module, model, weight))
+          model_dropdowns.append(model)
+
+          self.infotext_fields.extend([
+              (module, f"AddNet Module {i+1}"),
+              (model, f"AddNet Model {i+1}"),
+              (weight, f"AddNet Weight {i+1}"),
+          ])
+
+        def refresh_all_models(*dropdowns):
+          update_lora_models()
+          updates = []
+          for dd in dropdowns:
+            if dd in lora_models:
+              selected = dd
+            else:
+              selected = "None"
+            update = gr.Dropdown.update(value=selected, choices=list(lora_models.keys()))
+            updates.append(update)
+          return updates
+
+        refresh_models = gr.Button(value='Refresh models')
+        refresh_models.click(refresh_all_models, inputs=model_dropdowns, outputs=model_dropdowns)
+        ctrls.append(refresh_models)
+
+    return ctrls
+
+  def set_infotext_fields(self, p, params):
+    for i, t in enumerate(params):
+      module, model, weight = t
+      if model is None or model == "None" or len(model) == 0 or weight == 0:
+        continue
+      p.extra_generation_params.update({
+          "AddNet Enabled": True,
+          f"AddNet Module {i+1}": module,
+          f"AddNet Model {i+1}": model,
+          f"AddNet Weight {i+1}": weight,
+      })
+
+  def process(self, p, *args):
+    unet = p.sd_model.model.diffusion_model
+    text_encoder = p.sd_model.cond_stage_model
+
+    def restore_networks():
+      if len(self.latest_networks) > 0:
+        print("restoring last networks")
+        for network, _ in self.latest_networks[::-1]:
+          network.restore(text_encoder, unet)
+        self.latest_networks.clear()
+
+    if not args[0]:
+      restore_networks()
+      return
+
+    params = []
+    for i, ctrl in enumerate(args[1:]):
+      if i % 3 == 0:
+        param = [ctrl]
+      else:
+        param.append(ctrl)
+        if i % 3 == 2:
+          params.append(param)
+
+    models_changed = (len(self.latest_networks) == 0)                   # no latest network (cleared by check-off)
+    models_changed = models_changed or self.latest_model_hash != p.sd_model.sd_model_hash
+    if not models_changed:
+      for (l_module, l_model, l_weight), (module, model, weight) in zip(self.latest_params, params):
+        if l_module != module or l_model != model or l_weight != weight:
+          models_changed = True
+          break
+
+    if models_changed:
+      restore_networks()
+      self.latest_params = params
+      self.latest_model_hash = p.sd_model.sd_model_hash
+
+      for module, model, weight in self.latest_params:
+        if model is None or model == "None" or len(model) == 0:
+          continue
+        if weight == 0:
+          print(f"ignore because weight is 0: {model}")
+          continue
+
+        model_path = lora_models.get(model, None)
+        if model_path is None:
+          raise RuntimeError(f"model not found: {model}")
+
+        if model_path.startswith("\"") and model_path.endswith("\""):             # trim '"' at start/end
+          model_path = model_path[1:-1]
+        if not os.path.exists(model_path):
+          print(f"file not found: {model_path}")
+          continue
+
+        print(f"{module} weight: {weight}, model: {model}")
+        if module == "LoRA":
+          if os.path.splitext(model_path)[1] == '.safetensors':
+            from safetensors.torch import load_file
+            du_state_dict = load_file(model_path)
+          else:
+            du_state_dict = torch.load(model_path, map_location='cpu')
+
+          network, info = lora_compvis.create_network_and_apply_compvis(du_state_dict, weight, text_encoder, unet)
+          # in medvram, device is different for u-net and sd_model, so use sd_model's
+          network.to(p.sd_model.device, dtype=p.sd_model.dtype)
+
+          print(f"LoRA model {model} loaded: {info}")
+          self.latest_networks.append((network, model))
+      if len(self.latest_networks) > 0:
+        print("setting (or sd model) changed. new networks created.")
+
+    self.set_infotext_fields(p, self.latest_params)
+
+
+def read_lora_metadata(model_path, module):
+  if model_path.startswith("\"") and model_path.endswith("\""):             # trim '"' at start/end
+    model_path = model_path[1:-1]
+  if not os.path.exists(model_path):
+    return None
+
+  metadata = None
+  if module == "LoRA":
+    if os.path.splitext(model_path)[1] == '.safetensors':
+      from safetensors.torch import safe_open
+      with safe_open(model_path, framework="pt") as f:
+        metadata = f.metadata()
+
+  return metadata
+
+
+def on_ui_tabs():
+  with gr.Blocks(analytics_enabled=False) as additional_networks_interface:
+    with gr.Row().style(equal_height=False):
+      with gr.Column(variant='panel'):
+        with gr.Row():
+          module = gr.Dropdown(["LoRA"], label=f"Network module (used throughout this tab)", value="LoRA", interactive=True)
+          model = gr.Dropdown(list(lora_models.keys()), label=f"Model", value="None", interactive=True)
+          modules.ui.create_refresh_button(model, update_lora_models, lambda: {
+                                           "choices": list(lora_models.keys())}, "refresh_lora_models")
+
+      with gr.Column():
+        metadata_view = gr.JSON(value="{}", label="Network metadata")
+
+    def update_metadata(module, model):
+      if model == "None":
+        return {}
+
+      model_path = lora_models.get(model, None)
+      if model_path is None:
+        return f"file not found: {model_path}"
+
+      metadata = read_lora_metadata(model_path, module)
+
+      if metadata is None:
+        return '{"info":"No metadata found."}'
+      else:
+        return metadata
+
+    model.change(update_metadata, inputs=[module, model], outputs=[metadata_view])
+
+  return [(additional_networks_interface, "Additional Networks", "additional_networks")]
+
+
 def on_ui_settings():
   section = ('additional_networks', "Additional Networks")
   shared.opts.add_option("additional_networks_extra_lora_path", shared.OptionInfo(
